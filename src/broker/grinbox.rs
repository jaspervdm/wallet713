use std::sync::{Arc, Mutex};
use std::thread;
use ws::{connect, Sender, Handler, Handshake, Message, CloseCode, Result as WsResult, ErrorKind as WsErrorKind, Error as WsError};
use ws::util::Token;

use grin_core::libtx::slate::Slate;

use crate::wallet::types::{TxProofErrorKind, TxProof};
use common::{ErrorKind, Result};
use common::crypto::{SecretKey, sign_challenge, Hex, EncryptedMessage};
use contacts::{Address, GrinboxAddress, DEFAULT_GRINBOX_PORT};

use super::types::{Publisher, Subscriber, SubscriptionHandler, CloseReason};
use super::protocol::{ProtocolResponse, ProtocolRequest};

const KEEPALIVE_TOKEN: Token = Token(1);
const KEEPALIVE_INTERVAL_MS: u64 = 30_000;

#[derive(Clone)]
pub struct GrinboxPublisher {
    address: GrinboxAddress,
    secret_key: SecretKey,
    protocol_unsecure: bool,
}

impl GrinboxPublisher {
    pub fn new(address: &GrinboxAddress, secert_key: &SecretKey, protocol_unsecure: bool) -> Result<Self> {
        Ok(Self {
            address: address.clone(),
            secret_key: secert_key.clone(),
            protocol_unsecure,
        })
    }
}

impl Publisher for GrinboxPublisher {
    fn post_slate(&self, slate: &Slate, to: &Address) -> Result<()> {
        let broker = GrinboxBroker::new(self.protocol_unsecure)?;
        let to = GrinboxAddress::from_str(&to.to_string())?;
        broker.post_slate(slate, &to, &self.address, &self.secret_key)?;
        Ok(())
    }
}

#[derive(Clone)]
pub struct GrinboxSubscriber {
    address: GrinboxAddress,
    broker: GrinboxBroker,
    secret_key: SecretKey,
}

impl GrinboxSubscriber {
    pub fn new(address: &GrinboxAddress, secret_key: &SecretKey, protocol_unsecure: bool) -> Result<Self> {
        Ok(Self {
            address: address.clone(),
            broker: GrinboxBroker::new(protocol_unsecure)?,
            secret_key: secret_key.clone(),
        })
    }
}

impl Subscriber for GrinboxSubscriber {
    fn start(&mut self, handler: Box<SubscriptionHandler + Send>) -> Result<()> {
        self.broker.subscribe(&self.address, &self.secret_key, handler)?;
        Ok(())
    }

    fn stop(&self) {
        self.broker.stop();
    }

    fn is_running(&self) -> bool {
        self.broker.is_running()
    }
}

#[derive(Clone)]
struct GrinboxBroker {
    inner: Arc<Mutex<Option<Sender>>>,
    protocol_unsecure: bool,
}

struct ConnectionMetadata {
    retries: u32,
    connected_at_least_once: bool
}

impl ConnectionMetadata {
    pub fn new() -> Self {
        Self {
            retries: 0,
            connected_at_least_once: false,
        }
    }
}

impl GrinboxBroker {
    fn new(protocol_unsecure: bool) -> Result<Self> {
        Ok(Self {
            inner: Arc::new(Mutex::new(None)),
            protocol_unsecure
        })
    }

    fn post_slate(&self, slate: &Slate, to: &GrinboxAddress, from: &GrinboxAddress, secret_key: &SecretKey) -> Result<()> {
        let url = {
            let to = to.clone();
            match self.protocol_unsecure {
                true => format!("ws://{}:{}", to.domain, to.port.unwrap_or(DEFAULT_GRINBOX_PORT)),
                false => format!("wss://{}:{}", to.domain, to.port.unwrap_or(DEFAULT_GRINBOX_PORT)),
            }
        };
        let pkey = to.public_key()?;
        let skey = secret_key.clone();
        connect(url, move |sender| {
            move |msg: Message| {
                let response = serde_json::from_str::<ProtocolResponse>(&msg.to_string()).expect("could not parse response!");
                match response {
                    ProtocolResponse::Challenge { str } => {
                        let message = EncryptedMessage::new(serde_json::to_string(&slate).unwrap(), &pkey, &skey).map_err(|_|
                            WsError::new(WsErrorKind::Protocol, "could not encrypt slate!")
                        )?;
                        let slate_str = serde_json::to_string(&message).unwrap();

                        let mut challenge = String::new();
                        challenge.push_str(&slate_str);
                        challenge.push_str(&str);
                        let signature = GrinboxClient::generate_signature(&challenge, secret_key);
                        let request = ProtocolRequest::PostSlate {
                            from: from.stripped(),
                            to: to.public_key.clone(),
                            str: slate_str,
                            signature,
                        };
                        sender.send(serde_json::to_string(&request).unwrap()).unwrap();
                        sender.close(CloseCode::Normal).is_ok();
                    },
                    _ => {}
                }
                Ok(())
            }
        })?;
        Ok(())
    }

    fn subscribe(&mut self, address: &GrinboxAddress, secret_key: &SecretKey, handler: Box<SubscriptionHandler + Send>) -> Result<()> {
        let handler = Arc::new(Mutex::new(handler));
        let url = {
            let cloned_address = address.clone();
            match self.protocol_unsecure {
                true => format!("ws://{}:{}", cloned_address.domain, cloned_address.port.unwrap_or(DEFAULT_GRINBOX_PORT)),
                false => format!("wss://{}:{}", cloned_address.domain, cloned_address.port.unwrap_or(DEFAULT_GRINBOX_PORT)),
            }
        };
        let secret_key = secret_key.clone();
        let cloned_address = address.clone();
        let cloned_inner = self.inner.clone();
        let cloned_handler = handler.clone();
        thread::spawn(move || {
<<<<<<< HEAD
            let cloned_cloned_inner = cloned_inner.clone();
            let result = connect(url, move |sender| {
                if let Ok(mut guard) = cloned_cloned_inner.lock() {
                    *guard = Some(sender.clone());
                };

                let client = GrinboxClient {
                    sender,
                    handler: cloned_handler.clone(),
                    challenge: None,
                    address: cloned_address.clone(),
                    secret_key,
                };
                client
            });

            if let Ok(mut guard) = cloned_inner.lock() {
                *guard = None;
            };

            match result {
                Err(_) => handler.lock().unwrap().on_close(CloseReason::Abnormal(ErrorKind::GrinboxWebsocketAbnormalTermination.into())),
                _ => handler.lock().unwrap().on_close(CloseReason::Normal),
=======
            let connection_meta_data = Arc::new(Mutex::new(ConnectionMetadata::new()));
            loop {
                let cloned_address = cloned_address.clone();
                let cloned_handler = cloned_handler.clone();
                let cloned_cloned_inner = cloned_inner.clone();
                let cloned_connection_meta_data = connection_meta_data.clone();
                let result = connect(url.clone(), move |sender| {
                    if let Ok(mut guard) = cloned_cloned_inner.lock() {
                        *guard = Some(sender.clone());
                    };

                    let client = GrinboxClient {
                        sender,
                        handler: cloned_handler.clone(),
                        challenge: None,
                        address: cloned_address.clone(),
                        secret_key,
                        use_encryption,
                        connection_meta_data: cloned_connection_meta_data.clone(),
                    };
                    client
                });

                let is_stopped = cloned_inner.lock().unwrap().is_none();

                if is_stopped {
                    match result {
                        Err(_) => handler.lock().unwrap().on_close(CloseReason::Abnormal(ErrorKind::GrinboxWebsocketAbnormalTermination.into())),
                        _ => handler.lock().unwrap().on_close(CloseReason::Normal),
                    }
                    break;
                } else {
                    let mut guard = connection_meta_data.lock().unwrap();
                    if guard.retries == 0 && guard.connected_at_least_once {
                        handler.lock().unwrap().on_dropped();
                    }
                    let secs = std::cmp::min(32, 2u64.pow(guard.retries));
                    let duration = std::time::Duration::from_secs(secs);
                    std::thread::sleep(duration);
                    guard.retries += 1;
                }
>>>>>>> 8dffe6f3
            }
            let mut guard = cloned_inner.lock().unwrap();
            *guard = None;
        });
        Ok(())
    }

    fn stop(&self) {
        let mut guard = self.inner.lock().unwrap();
        if let Some(ref sender) = *guard {
            sender.close(CloseCode::Normal).is_ok();
        }
        *guard = None;
    }

    fn is_running(&self) -> bool {
        let guard = self.inner.lock().unwrap();
        guard.is_some()
    }
}

struct GrinboxClient {
    sender: Sender,
    handler: Arc<Mutex<Box<SubscriptionHandler + Send>>>,
    challenge: Option<String>,
    address: GrinboxAddress,
    secret_key: SecretKey,
<<<<<<< HEAD
=======
    use_encryption: bool,
    connection_meta_data: Arc<Mutex<ConnectionMetadata>>,
>>>>>>> 8dffe6f3
}

impl GrinboxClient {
    fn generate_signature(challenge: &str, secret_key: &SecretKey) -> String {
        let signature = sign_challenge(challenge, secret_key).expect("could not sign challenge!");
        signature.to_hex()
    }

    fn subscribe(&self, challenge: &str) -> Result<()> {
        let signature = GrinboxClient::generate_signature(challenge, &self.secret_key);
        let request = ProtocolRequest::Subscribe { address: self.address.public_key.to_string(), signature };
        self.send(&request).expect("could not send subscribe request!");
        Ok(())
    }

    fn send(&self, request: &ProtocolRequest) -> Result<()> {
        let request = serde_json::to_string(&request).unwrap();
        self.sender.send(request)?;
        Ok(())
    }
}

impl Handler for GrinboxClient {
    fn on_open(&mut self, _shake: Handshake) -> WsResult<()> {
        let mut guard = self.connection_meta_data.lock().unwrap();

        if guard.connected_at_least_once {
            self.handler.lock().unwrap().on_reestablished();
        } else {
            self.handler.lock().unwrap().on_open();
            guard.connected_at_least_once = true;
        }

        guard.retries = 0;

        try!(self.sender.timeout(KEEPALIVE_INTERVAL_MS, KEEPALIVE_TOKEN));
        Ok(())
    }

    fn on_timeout(&mut self, event: Token) -> WsResult<()> {
        match event {
            KEEPALIVE_TOKEN => {
                self.sender.ping(vec![])?;
                self.sender.timeout(KEEPALIVE_INTERVAL_MS, KEEPALIVE_TOKEN)
            }
            _ => Err(WsError::new(WsErrorKind::Internal, "Invalid timeout token encountered!")),
        }
    }

    fn on_message(&mut self, msg: Message) -> WsResult<()> {
        let response = match serde_json::from_str::<ProtocolResponse>(&msg.to_string()) {
            Ok(x) => x,
            Err(_) => {
                cli_message!("could not parse response");
                return Ok(());
            },
        };

        match response {
            ProtocolResponse::Challenge { str } => {
                self.challenge = Some(str.clone());
                self.subscribe(&str).map_err(|_| {
                    WsError::new(WsErrorKind::Protocol, "error attempting to subscribe!")
                })?;
            },
            ProtocolResponse::Slate { from, str, challenge, signature } => {
                let (mut slate, mut tx_proof) = match TxProof::from_response(from, str, challenge, signature, &self.secret_key) {
                    Ok(x) => x,
                    Err(TxProofErrorKind::ParseAddress) => {
                        cli_message!("could not parse address!");
                        return Ok(());
                    },
                    Err(TxProofErrorKind::ParsePublicKey) => {
                        cli_message!("could not parse public key!");
                        return Ok(());
                    },
                    Err(TxProofErrorKind::ParseSignature) => {
                        cli_message!("could not parse signature!");
                        return Ok(());
                    },
                    Err(TxProofErrorKind::VerifySignature) => {
                        cli_message!("invalid slate signature!");
                        return Ok(());
                    },
                    Err(TxProofErrorKind::ParseEncryptedMessage) => {
                        cli_message!("could not parse encrypted slate!");
                        return Ok(());
                    },
                    Err(TxProofErrorKind::DecryptionKey) => {
                        cli_message!("could not determine decryption key!");
                        return Ok(());
                    },
                    Err(TxProofErrorKind::DecryptMessage) => {
                        cli_message!("could not decrypt slate!");
                        return Ok(());
                    },
                    Err(TxProofErrorKind::ParseSlate) => {
                        cli_message!("could not parse decrypted slate!");
                        return Ok(());
                    },
                };

                let address = tx_proof.address.clone();
                self.handler.lock().unwrap().on_slate(&address, &mut slate, Some(&mut tx_proof));
            },
            ProtocolResponse::Error { kind: _, description: _ } => {
                cli_message!("{}", response);
            },
            _ => {}
        }
        Ok(())
    }
}<|MERGE_RESOLUTION|>--- conflicted
+++ resolved
@@ -157,31 +157,6 @@
         let cloned_inner = self.inner.clone();
         let cloned_handler = handler.clone();
         thread::spawn(move || {
-<<<<<<< HEAD
-            let cloned_cloned_inner = cloned_inner.clone();
-            let result = connect(url, move |sender| {
-                if let Ok(mut guard) = cloned_cloned_inner.lock() {
-                    *guard = Some(sender.clone());
-                };
-
-                let client = GrinboxClient {
-                    sender,
-                    handler: cloned_handler.clone(),
-                    challenge: None,
-                    address: cloned_address.clone(),
-                    secret_key,
-                };
-                client
-            });
-
-            if let Ok(mut guard) = cloned_inner.lock() {
-                *guard = None;
-            };
-
-            match result {
-                Err(_) => handler.lock().unwrap().on_close(CloseReason::Abnormal(ErrorKind::GrinboxWebsocketAbnormalTermination.into())),
-                _ => handler.lock().unwrap().on_close(CloseReason::Normal),
-=======
             let connection_meta_data = Arc::new(Mutex::new(ConnectionMetadata::new()));
             loop {
                 let cloned_address = cloned_address.clone();
@@ -199,7 +174,6 @@
                         challenge: None,
                         address: cloned_address.clone(),
                         secret_key,
-                        use_encryption,
                         connection_meta_data: cloned_connection_meta_data.clone(),
                     };
                     client
@@ -223,7 +197,6 @@
                     std::thread::sleep(duration);
                     guard.retries += 1;
                 }
->>>>>>> 8dffe6f3
             }
             let mut guard = cloned_inner.lock().unwrap();
             *guard = None;
@@ -251,11 +224,7 @@
     challenge: Option<String>,
     address: GrinboxAddress,
     secret_key: SecretKey,
-<<<<<<< HEAD
-=======
-    use_encryption: bool,
     connection_meta_data: Arc<Mutex<ConnectionMetadata>>,
->>>>>>> 8dffe6f3
 }
 
 impl GrinboxClient {
